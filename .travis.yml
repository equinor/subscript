language: python

matrix:
  include:
    - python: "3.6"
    - python: "3.7"
    - python: "3.8"

before_install:
  - pip install black flake8
  - black --check *.py src tests
  - flake8 src tests
  - export MPLBACKEND="Agg"

install:
  - pip install .[tests,docs]

<<<<<<< HEAD
# We compile and install libecl, because we need the C utilities as well as
# the Python API. Only the Python API follows from the pip-installable libecl.
before_script:
  - source .libecl_version
  - git clone https://github.com/equinor/libecl --branch=$LIBECL_VERSION
  - pushd libecl
  - git fetch
  - pip install -r requirements.txt
  - mkdir build
  - pushd build
  - cmake .. -DBUILD_TESTS=OFF
    -DENABLE_PYTHON=ON
    -DBUILD_APPLICATIONS=ON
    -DCMAKE_INSTALL_PREFIX=$INSTALL_DIR
    -DCMAKE_PREFIX_PATH=$INSTALL_DIR
    -DINSTALL_ERT_LEGACY=ON
  - make -j 4 install
  - python -c "import ecl; print(ecl.__file__)"
  - popd
  - rm -rf python/tests # Avoid running these tests.
  - popd
  # Build against specific (i.e. tested) opm-common version
  # PyPI OPM is currently not an official tagged release.
  - git clone --recursive https://github.com/OPM/opm-common.git
    --branch=release/2020.04/rc2
  - pushd opm-common
  - mkdir build
  - pushd build
  - cmake .. -DCMAKE_PREFIX_PATH=$INSTALL_DIR
    -DCMAKE_INSTALL_PREFIX=$INSTALL_DIR
    -DOPM_ENABLE_PYTHON=ON
    -DOPM_INSTALL_PYTHON=ON
    -DBUILD_TESTING=OFF
    -DBUILD_SHARED_LIBS=ON
  - make -j 4 install
  - popd; popd
  - git clone --branch master --depth 1 https://github.com/equinor/ert
  - pushd ert
  - source .libres_version
  - rm -rf tests # Avoid running these tests.
  - rm -rf test-data # Avoid running these tests.
  - popd
  - git clone --branch $LIBRES_VERSION --depth 1 https://github.com/equinor/libres
  - pushd libres
  - pip install -r requirements.txt --prefix=$INSTALL_DIR
  - rm -rf python/tests # Avoid running these tests.
  - rm -rf test-data # Avoid running these tests.
  - popd
  - bash ert/.build_install.sh libres
  - pip install ert/ --prefix=$INSTALL_DIR

=======
>>>>>>> 0a6be371
script:
  - python setup.py test
  - rstcheck -r docs
  - sphinx-build -W -b html -nv docs/ build/docs<|MERGE_RESOLUTION|>--- conflicted
+++ resolved
@@ -15,60 +15,6 @@
 install:
   - pip install .[tests,docs]
 
-<<<<<<< HEAD
-# We compile and install libecl, because we need the C utilities as well as
-# the Python API. Only the Python API follows from the pip-installable libecl.
-before_script:
-  - source .libecl_version
-  - git clone https://github.com/equinor/libecl --branch=$LIBECL_VERSION
-  - pushd libecl
-  - git fetch
-  - pip install -r requirements.txt
-  - mkdir build
-  - pushd build
-  - cmake .. -DBUILD_TESTS=OFF
-    -DENABLE_PYTHON=ON
-    -DBUILD_APPLICATIONS=ON
-    -DCMAKE_INSTALL_PREFIX=$INSTALL_DIR
-    -DCMAKE_PREFIX_PATH=$INSTALL_DIR
-    -DINSTALL_ERT_LEGACY=ON
-  - make -j 4 install
-  - python -c "import ecl; print(ecl.__file__)"
-  - popd
-  - rm -rf python/tests # Avoid running these tests.
-  - popd
-  # Build against specific (i.e. tested) opm-common version
-  # PyPI OPM is currently not an official tagged release.
-  - git clone --recursive https://github.com/OPM/opm-common.git
-    --branch=release/2020.04/rc2
-  - pushd opm-common
-  - mkdir build
-  - pushd build
-  - cmake .. -DCMAKE_PREFIX_PATH=$INSTALL_DIR
-    -DCMAKE_INSTALL_PREFIX=$INSTALL_DIR
-    -DOPM_ENABLE_PYTHON=ON
-    -DOPM_INSTALL_PYTHON=ON
-    -DBUILD_TESTING=OFF
-    -DBUILD_SHARED_LIBS=ON
-  - make -j 4 install
-  - popd; popd
-  - git clone --branch master --depth 1 https://github.com/equinor/ert
-  - pushd ert
-  - source .libres_version
-  - rm -rf tests # Avoid running these tests.
-  - rm -rf test-data # Avoid running these tests.
-  - popd
-  - git clone --branch $LIBRES_VERSION --depth 1 https://github.com/equinor/libres
-  - pushd libres
-  - pip install -r requirements.txt --prefix=$INSTALL_DIR
-  - rm -rf python/tests # Avoid running these tests.
-  - rm -rf test-data # Avoid running these tests.
-  - popd
-  - bash ert/.build_install.sh libres
-  - pip install ert/ --prefix=$INSTALL_DIR
-
-=======
->>>>>>> 0a6be371
 script:
   - python setup.py test
   - rstcheck -r docs
