--- conflicted
+++ resolved
@@ -69,10 +69,7 @@
 
   FORWARD_MODEL GRAV_SUBS_POINTS(<UNRST_FILE=<ECLBASE>.UNRST, <GRAVPOINTS_CONFIG>=grav_subs_points.yml)
   FORWARD_MODEL GRAV_SUBS_POINTS(<UNRST_FILE=<ECLBASE>.UNRST, <GRAVPOINTS_CONFIG>=<CONFIG_PATH>/../input/config/grav_subs_points.yml, <OUTPUT_DIR>=share/results/points)
-<<<<<<< HEAD
-=======
-  FORWARD_MODEL GRAV_SUBS_POINTS(<UNRST_FILE=<ECLBASE>.UNRST, <GRAVPOINTS_CONFIG>=grav_subs_points.yml, <ROOT_PATH>=<CONFIG_PATH>/../../gravity/input, <OUTPUT_DIR>=share/results/points)
->>>>>>> 0bd547cf
+
   FORWARD_MODEL GRAV_SUBS_POINTS(<UNRST_FILE=<ECLBASE>.UNRST, <GRAVPOINTS_CONFIG>=grav_subs_points.yml, <EXTENSION_GENDATA>="_10.txt")
   FORWARD_MODEL GRAV_SUBS_POINTS(<UNRST_FILE=<ECLBASE>.UNRST, <GRAVPOINTS_CONFIG>=grav_subs_points.yml, <PREFIX_GENDATA>="fieldA_")
 
@@ -84,11 +81,6 @@
 the output files of type GEN_DATA. The prefix can be used to separate datasets for
 different structures/fields within the dataset and is defaulted to an empty string,
 i.e. no prefix. The extension should include the report step number, and is defaulted to "_1.txt"
-<<<<<<< HEAD
-=======
-``ROOT_PATH`` is the root path assumed for any relative paths in the yaml config file.
-This is optional and defaulted to "./".
->>>>>>> 0bd547cf
 
 The directory to export point files to must exist.
 """  # noqa
@@ -155,7 +147,6 @@
     parser.add_argument(
         "--prefix_gendata",
         type=str,
-<<<<<<< HEAD
         help="File prefix used for output files for GEN_DATA,",
         default="",
     )
@@ -167,25 +158,6 @@
             "including report step number"
         ),
         default="_1.txt",
-=======
-        help="Path to directory for output files. Directory must exist.",
-        default="./",
->>>>>>> 0bd547cf
-    )
-    parser.add_argument(
-        "--prefix_gendata",
-        type=str,
-        help="File prefix used for output files for GEN_DATA,",
-        default="",
-    )
-    parser.add_argument(
-        "--extension_gendata",
-        type=str,
-        help=(
-            "File extension used for output files for GEN_DATA,"
-            "including report step number"
-        ),
-        default="_1.txt",
     )
     parser.add_argument(
         "--version",
@@ -217,51 +189,10 @@
     main_gravpoints(
         args.UNRSTfile,
         config,
-<<<<<<< HEAD
-=======
-        Path(args.root_path),
->>>>>>> 0bd547cf
         Path(args.outputdir),
         args.prefix_gendata,
         args.extension_gendata,
     )
-<<<<<<< HEAD
-=======
-
-
-def prepend_root_path_to_relative_files(
-    cfg: Dict[str, Any], root_path: Path
-) -> Dict[str, Any]:
-    """Prepend root_path to relative files found paths in a configuration
-    dictionary.
-
-    Note: This function is before prior to validation of the configuration!
-
-    Will look for filename in the keys "grav" and "subs"
-
-    Args:
-        cfg: grav_subs_points configuration dictionary
-        root_path: A relative or absolute path to be prepended
-
-    Returns:
-        Modified configuration for grav_subs_points
-    """
-
-    stations = cfg.get("stations")
-
-    if stations is None:
-        return cfg
-
-    for key in ["grav", "subs"]:
-        if key in stations and isinstance(stations[key], dict):
-            for item in stations[key]:
-                if os.path.isabs(stations[key][item]):
-                    continue
-
-                stations[key][item] = str(root_path / Path(stations[key][item]))
-
-    return cfg
->>>>>>> 0bd547cf
 
 
 def export_grav_points_xyz(act_stations, phase, diff_date, out_folder) -> None:
@@ -340,10 +271,6 @@
 def main_gravpoints(
     unrst_file: str,
     config: Dict[str, Any],
-<<<<<<< HEAD
-=======
-    root_path: Optional[Path],
->>>>>>> 0bd547cf
     output_folder: Optional[Path],
     pref_gendata: Optional[str],
     ext_gendata: Optional[str],
