#!/usr/bin/env python3

"""Setup for subscript packages"""
from glob import glob
from os.path import splitext, basename

import setuptools


SSCRIPTS = [
    "bjobsusers = subscript.bjobsusers.bjobsusers:main",
    "casegen_upcars = subscript.casegen_upcars.casegen_upcars:main",
    "check_swatinit = subscript.check_swatinit.check_swatinit:main",
    "convert_grid_format = subscript.convert_grid_format.convert_grid_format:main",
    "csv2ofmvol = subscript.csv2ofmvol.csv2ofmvol:main",
    "csvStack = subscript.csv_stack.csv_stack:deprecated_main",
    "csv_merge = subscript.csv_merge.csv_merge:main",
    "csv_stack = subscript.csv_stack.csv_stack:main",
    "eclcompress = subscript.eclcompress.eclcompress:main",
    "ecldiff2roff = subscript.ecldiff2roff.ecldiff2roff:main",
    "fmuobs = subscript.fmuobs.fmuobs:main",
    "gen_satfunc = subscript.gen_satfunc.gen_satfunc:main",
    "interp_relperm = subscript.interp_relperm.interp_relperm:main",
    "merge_schedule = subscript.merge_schedule.merge_schedule:main",
    "merge_rft_ertobs = subscript.merge_rft_ertobs.merge_rft_ertobs:main",
    "ofmvol2csv = subscript.ofmvol2csv.ofmvol2csv:main",
    "pack_sim = subscript.pack_sim.pack_sim:main",
    "params2csv = subscript.params2csv.params2csv:main",
    "presentvalue = subscript.presentvalue.presentvalue:main",
    "prtvol2csv = subscript.prtvol2csv.prtvol2csv:main",
    "restartthinner = subscript.restartthinner.restartthinner:main",
    "ri_wellmod = subscript.ri_wellmod.ri_wellmod:main",
    "runrms = subscript.runrms.runrms:main",
    "summaryplot = subscript.summaryplot.summaryplot:main",
    "sw_model_utilities = subscript.sw_model_utilities.sw_model_utilities:main",
    "sunsch = subscript.sunsch.sunsch:main",
    "vfp2csv = subscript.vfp2csv.vfp2csv:main",
    "welltest_dpds = subscript.welltest_dpds.welltest_dpds:main",
]

ERTPLUGINS = [
    "subscript_jobs = subscript.hook_implementations.jobs",
    "CsvMerge = subscript.csv_merge.csv_merge",
    "CsvStack = subscript.csv_stack.csv_stack",
    "FmuObs = subscript.fmuobs.fmuobs",
]

LEGACYSCRIPTS = [
    "duf",
    "eclmanual",
    "ertwatch",
    "fmu_copy_revision",
    "list_rms_usage",
    "make_3dgrid_regions",
    "nosim",
    "roxenvbash",
    "runeclipse",
]

REQUIREMENTS = [
    "configsuite",
    "ecl",
    "ecl2df",
    "equinor-libres",
    "ert",
    "matplotlib",
    "numpy",
    "opm",
    "pandas",
    "protobuf",
    "pyscal",
    "pyyaml",
<<<<<<< HEAD
    "rips",
=======
    "seaborn",
>>>>>>> baf812c6
    "scipy",
    "segyio",
    "xlrd",
    "xtgeo",
]

SETUP_REQUIREMENTS = [
    "setuptools >=28",
    "setuptools_scm",
    "pytest-runner",
    "check-manifest",
]

with open("test_requirements.txt") as f:
    test_requirements = f.read().splitlines()
with open("docs_requirements.txt") as f:
    docs_requirements = f.read().splitlines()

EXTRAS_REQUIRE = {"tests": test_requirements, "docs": docs_requirements}

setuptools.setup(
    name="subscript",
    description="Next-gen resscript",
    author="Equinor",
    author_email="havb@equinor.com",
    url="https://github.com/equinor/subscript",
    project_urls={
        "Documentation": "https://equinor.github.io/subscript",
        "Issue Tracker": "https://github.com/equinor/subscript/issues",
    },
    keywords=[],
    license="GPLv3",
    platforms="any",
    include_package_data=True,
    packages=setuptools.find_packages("src"),
    package_dir={"": "src"},
    py_modules=[splitext(basename(path))[0] for path in glob("src/*.py")],
    install_requires=REQUIREMENTS,
    setup_requires=SETUP_REQUIREMENTS,
    entry_points={
        "console_scripts": SSCRIPTS,
        "ert": ERTPLUGINS,
    },
    scripts=["src/subscript/legacy/" + scriptname for scriptname in LEGACYSCRIPTS],
    use_scm_version={"write_to": "src/subscript/version.py"},
    test_suite="tests",
    extras_require=EXTRAS_REQUIRE,
)<|MERGE_RESOLUTION|>--- conflicted
+++ resolved
@@ -70,11 +70,8 @@
     "protobuf",
     "pyscal",
     "pyyaml",
-<<<<<<< HEAD
     "rips",
-=======
     "seaborn",
->>>>>>> baf812c6
     "scipy",
     "segyio",
     "xlrd",
